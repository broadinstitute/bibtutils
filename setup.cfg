--- conflicted
+++ resolved
@@ -25,19 +25,10 @@
 install_requires =
     requests>=2.25,<2.28
     python-dateutil==2.8.*
-<<<<<<< HEAD
-    google-auth==1.30.*
-    google-cloud-storage==1.38.*
-    google-cloud-bigquery>=2.18,<2.21
-    google-cloud-pubsub==2.5.*
-    google-cloud-secret-manager>=2.4,<2.9
-    google-cloud-securitycenter==1.3.*
-=======
     google-auth>=1.30,<2.6
     google-cloud-storage>=1.38,<2.2
     google-cloud-bigquery>=2.18,<2.33
     google-cloud-pubsub>=2.5,<2.10
-    google-cloud-secret-manager>=2.4,<2.6
+    google-cloud-secret-manager>=2.4,<2.9
     google-cloud-securitycenter>=1.3,<1.9
->>>>>>> f0fcd5d6
 zip_safe = True